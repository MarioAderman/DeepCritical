--- conflicted
+++ resolved
@@ -11,11 +11,6 @@
 from dataclasses import dataclass
 from typing import Dict, List, Optional, Any
 from pydantic import BaseModel, Field
-<<<<<<< HEAD
-=======
-
-# Note: defer decorator is not available in current pydantic-ai version
->>>>>>> db43905e
 
 from .base import ToolSpec, ToolRunner, ExecutionResult, registry
 from ..datatypes.bioinformatics import (
