"""
Data types for DeepCritical research workflows.

This module provides Pydantic models and data structures for various
research workflows including bioinformatics and RAG operations.
"""

from .agent_framework_types import (
    AgentRunResponse,
    # Agent types
    AgentRunResponseUpdate,
    BaseContent,
    # Chat types
    ChatMessage,
    # Options types
    ChatOptions,
    ChatResponse,
    ChatResponseUpdate,
    CitationAnnotation,
    Content,
    DataContent,
    ErrorContent,
    FinishReason,
    FunctionApprovalRequestContent,
    FunctionApprovalResponseContent,
    FunctionCallContent,
    FunctionResultContent,
    HostedFileContent,
    HostedVectorStoreContent,
    # Enum types
    Role,
    TextContent,
    TextReasoningContent,
    # Content types
    TextSpanRegion,
    ToolMode,
    UriContent,
    UsageContent,
    # Usage types
    UsageDetails,
    prepare_function_call_results,
)
from .agents import (
    AgentDependencies,
    AgentResult,
    AgentStatus,
    AgentType,
    ExecutionHistory,
)
from .analytics import (
    AnalyticsDataRequest,
    AnalyticsDataResponse,
    AnalyticsRequest,
    AnalyticsResponse,
)
from .bioinformatics import (
    DataFusionRequest,
    DrugTarget,
    EvidenceCode,
    FusedDataset,
    GeneExpressionProfile,
    GEOPlatform,
    GEOSeries,
    GOAnnotation,
    GOTerm,
    PerturbationProfile,
    ProteinInteraction,
    ProteinStructure,
    PubMedPaper,
    ReasoningTask,
<<<<<<< HEAD
    DataFusionRequest,
)

from .rag import (
    SearchType,
    EmbeddingModelType,
    LLMModelType,
    VectorStoreType,
    Document,
    EmbeddingsConfig,
    VLLMConfig,
    VectorStoreConfig,
    RAGQuery,
    RAGResponse,
    RAGConfig,
    IntegratedSearchRequest,
    IntegratedSearchResponse,
    Embeddings,
    VectorStore,
    LLMProvider,
    RAGSystem,
    RAGWorkflowState,
)

from .llm_models import (
    LLMProvider as LLMProviderEnum,
    LLMModelConfig,
    GenerationConfig,
    LLMConnectionConfig,
)

# from .vllm_agent import (
#     VLLMAgentDependencies,
#     VLLMAgentConfig,
# )

from .vllm_integration import (
    VLLMEmbeddings,
    VLLMLLMProvider,
    VLLMServerConfig,
    VLLMEmbeddingServerConfig,
    VLLMDeployment,
    VLLMRAGSystem,
)

from .analytics import (
    AnalyticsRequest,
    AnalyticsResponse,
    AnalyticsDataRequest,
    AnalyticsDataResponse,
)

from .search_agent import (
    SearchAgentConfig,
    SearchQuery,
    SearchResult,
    SearchAgentDependencies,
=======
>>>>>>> 91aefba7
)
from .code_sandbox import (
    CodeSandboxRunner,
    CodeSandboxTool,
)
from .deep_agent_tools import (
    EditFileRequest,
    EditFileResponse,
    ListFilesResponse,
    ReadFileRequest,
    ReadFileResponse,
    TaskRequestModel,
    TaskResponse,
    WriteFileRequest,
    WriteFileResponse,
    WriteTodosRequest,
    WriteTodosResponse,
)
from .deepsearch import (
    MAX_QUERIES_PER_STEP,
    MAX_REFLECT_PER_STEP,
    MAX_URLS_PER_STEP,
    ActionType,
    DeepSearchSchemas,
    EvaluationType,
    PromptPair,
    ReflectionQuestion,
    SearchTimeFilter,
    URLVisitResult,
    WebSearchRequest,
)
from .docker_sandbox_datatypes import (
    DockerExecutionRequest,
    DockerExecutionResult,
    DockerSandboxConfig,
    DockerSandboxContainerInfo,
    DockerSandboxEnvironment,
    DockerSandboxMetrics,
    DockerSandboxPolicies,
    DockerSandboxRequest,
    DockerSandboxResponse,
)
from .execution import (
    ExecutionContext,
    WorkflowDAG,
    WorkflowStep,
)
from .middleware import (
    BaseMiddleware,
    FilesystemMiddleware,
    MiddlewareConfig,
    MiddlewarePipeline,
    MiddlewareResult,
    PlanningMiddleware,
    PromptCachingMiddleware,
    SubAgentMiddleware,
    SummarizationMiddleware,
    create_default_middleware_pipeline,
    create_filesystem_middleware,
    create_planning_middleware,
    create_prompt_caching_middleware,
    create_subagent_middleware,
    create_summarization_middleware,
)
from .multi_agent import (
    AgentRole,
    AgentState,
    CommunicationProtocol,
    CoordinationMessage,
    CoordinationResult,
    CoordinationRound,
    CoordinationStrategy,
    MultiAgentCoordinatorConfig,
)
<<<<<<< HEAD

__all__ = [
    # Tool specification types
    "ToolSpec",
    "ToolCategory",
    "ToolInput",
    "ToolOutput",
    "ToolMetadata",
    # Bioinformatics types
    "EvidenceCode",
    "GOTerm",
    "GOAnnotation",
    "PubMedPaper",
    "GEOPlatform",
    "GEOSeries",
    "GeneExpressionProfile",
    "DrugTarget",
    "PerturbationProfile",
    "ProteinStructure",
    "ProteinInteraction",
    "FusedDataset",
    "ReasoningTask",
    "DataFusionRequest",
    # RAG types
    "SearchType",
    "EmbeddingModelType",
    "LLMModelType",
    "VectorStoreType",
    "Document",
    "SearchResult",
    "EmbeddingsConfig",
    "VLLMConfig",
    "VectorStoreConfig",
    "RAGQuery",
    "RAGResponse",
    "RAGConfig",
    "IntegratedSearchRequest",
    "IntegratedSearchResponse",
    "Embeddings",
    "VectorStore",
    "LLMProvider",
    "RAGSystem",
    "RAGWorkflowState",
    # VLLM agent types
    # "VLLMAgentDependencies",
    # "VLLMAgentConfig",
    # VLLM integration types
    "VLLMEmbeddings",
    "VLLMLLMProvider",
    "VLLMServerConfig",
    "VLLMEmbeddingServerConfig",
    # LLM model types
    "LLMProviderEnum",
    "LLMModelConfig",
    "GenerationConfig",
    "LLMConnectionConfig",
    "VLLMDeployment",
    "VLLMRAGSystem",
=======
from .orchestrator import (
    Orchestrator,
)
from .planner import (
    Planner,
)
from .pydantic_ai_tools import (
    CodeExecBuiltinRunner,
    UrlContextBuiltinRunner,
    WebSearchBuiltinRunner,
)
from .rag import (
    Document,
    EmbeddingModelType,
    Embeddings,
    EmbeddingsConfig,
    IntegratedSearchRequest,
    IntegratedSearchResponse,
    LLMModelType,
    LLMProvider,
    RAGConfig,
    RAGQuery,
    RAGResponse,
    RAGSystem,
    RAGWorkflowState,
    SearchType,
    VectorStore,
    VectorStoreConfig,
    VectorStoreType,
    VLLMConfig,
)
from .research import (
    ResearchOutcome,
    StepResult,
)
from .search_agent import (
    SearchAgentConfig,
    SearchAgentDependencies,
    SearchQuery,
    SearchResult,
)
from .tool_specs import (
    ToolCategory,
    ToolInput,
    ToolOutput,
    ToolSpec,
)
from .tools import (
    ExecutionResult,
    MockToolRunner,
    ToolMetadata,
    ToolRunner,
)

# from .vllm_agent import (
#     VLLMAgentDependencies,
#     VLLMAgentConfig,
# )
from .vllm_integration import (
    VLLMDeployment,
    VLLMEmbeddings,
    VLLMEmbeddingServerConfig,
    VLLMLLMProvider,
    VLLMRAGSystem,
    VLLMServerConfig,
)
from .workflow_orchestration import (
    BreakConditionCheck,
    NestedLoopRequest,
    OrchestrationResult,
    OrchestratorDependencies,
    SubgraphSpawnRequest,
)
from .workflow_patterns import (
    AgentInteractionMode,
    AgentInteractionRequest,
    AgentInteractionResponse,
    AgentInteractionState,
    InteractionConfig,
    InteractionMessage,
    InteractionPattern,
    MessageType,
    WorkflowOrchestrator,
    create_interaction_state,
    create_workflow_orchestrator,
)

__all__ = [
    "MAX_QUERIES_PER_STEP",
    "MAX_REFLECT_PER_STEP",
    "MAX_URLS_PER_STEP",
    "ActionType",
    "AgentDependencies",
    "AgentInteractionMode",
    "AgentInteractionRequest",
    "AgentInteractionResponse",
    "AgentInteractionState",
    "AgentResult",
    "AgentRole",
    "AgentRunResponse",
    "AgentRunResponseUpdate",
    "AgentState",
    "AgentStatus",
    # Agent types
    "AgentType",
    "AnalyticsDataRequest",
    "AnalyticsDataResponse",
>>>>>>> 91aefba7
    # Analytics types
    "AnalyticsRequest",
    "AnalyticsResponse",
    "BaseContent",
    "BaseMiddleware",
    "BreakConditionCheck",
    "ChatMessage",
    "ChatOptions",
    "ChatResponse",
    "ChatResponseUpdate",
    "CitationAnnotation",
    "CodeExecBuiltinRunner",
    # Code sandbox types
    "CodeSandboxRunner",
    "CodeSandboxTool",
    "CommunicationProtocol",
    "Content",
    "CoordinationMessage",
    "CoordinationResult",
    "CoordinationRound",
    # Multi-agent types
    "CoordinationStrategy",
    "DataContent",
    "DataFusionRequest",
    "DeepSearchSchemas",
    "DockerExecutionRequest",
    "DockerExecutionResult",
    # Docker sandbox types
    "DockerSandboxConfig",
    "DockerSandboxContainerInfo",
    "DockerSandboxEnvironment",
    "DockerSandboxMetrics",
    "DockerSandboxPolicies",
    "DockerSandboxRequest",
    "DockerSandboxResponse",
    "Document",
    "DrugTarget",
    "EditFileRequest",
    "EditFileResponse",
    "EmbeddingModelType",
    "Embeddings",
    "EmbeddingsConfig",
    "ErrorContent",
    "EvaluationType",
    # Bioinformatics types
    "EvidenceCode",
    "ExecutionContext",
    "ExecutionHistory",
    # Core tool types
    "ExecutionResult",
    "FilesystemMiddleware",
    "FinishReason",
    "FunctionApprovalRequestContent",
    "FunctionApprovalResponseContent",
    "FunctionCallContent",
    "FunctionResultContent",
    "FusedDataset",
    "GEOPlatform",
    "GEOSeries",
    "GOAnnotation",
    "GOTerm",
    "GeneExpressionProfile",
    "HostedFileContent",
    "HostedVectorStoreContent",
    "IntegratedSearchRequest",
    "IntegratedSearchResponse",
    "InteractionConfig",
    "InteractionMessage",
    # Workflow pattern types
    "InteractionPattern",
    "LLMModelType",
    "LLMProvider",
    "ListFilesResponse",
    "MessageType",
    # Middleware types
    "MiddlewareConfig",
    "MiddlewarePipeline",
    "MiddlewareResult",
    "MockToolRunner",
    "MultiAgentCoordinatorConfig",
    "NestedLoopRequest",
    "OrchestrationResult",
    "Orchestrator",
    # Workflow orchestration types
    "OrchestratorDependencies",
    "PerturbationProfile",
    "Planner",
    "PlanningMiddleware",
    "PromptCachingMiddleware",
    "PromptPair",
    "ProteinInteraction",
    "ProteinStructure",
    "PubMedPaper",
    "RAGConfig",
    "RAGQuery",
    "RAGResponse",
    "RAGSystem",
    "RAGWorkflowState",
    "ReadFileRequest",
    "ReadFileResponse",
    "ReasoningTask",
    "ReflectionQuestion",
    # Research types
    "ResearchOutcome",
    "Role",
    # Search agent types
    "SearchAgentConfig",
    "SearchAgentDependencies",
    "SearchQuery",
    "SearchResult",
    "SearchResult",
    "SearchResult",
    # Deep search types
    "SearchTimeFilter",
    # RAG types
    "SearchType",
    "StepResult",
    "SubAgentMiddleware",
    "SubgraphSpawnRequest",
    "SummarizationMiddleware",
    "TaskRequestModel",
    "TaskResponse",
    "TextContent",
    "TextReasoningContent",
    # Agent Framework types
    "TextSpanRegion",
    "ToolCategory",
    "ToolInput",
    "ToolMetadata",
    "ToolMode",
    "ToolOutput",
    "ToolRunner",
    # Tool specification types
    "ToolSpec",
    "URLVisitResult",
    "UriContent",
    "UrlContextBuiltinRunner",
    "UsageContent",
    "UsageDetails",
    "VLLMConfig",
    "VLLMDeployment",
    "VLLMEmbeddingServerConfig",
    # VLLM agent types
    # "VLLMAgentDependencies",
    # "VLLMAgentConfig",
    # VLLM integration types
    "VLLMEmbeddings",
    "VLLMLLMProvider",
    "VLLMRAGSystem",
    "VLLMServerConfig",
    "VectorStore",
    "VectorStoreConfig",
    "VectorStoreType",
    # Pydantic AI tools types
    "WebSearchBuiltinRunner",
    "WebSearchRequest",
    "WorkflowDAG",
    "WorkflowOrchestrator",
    "WorkflowStep",
    "WriteFileRequest",
    "WriteFileResponse",
    # DeepAgent tools types
    "WriteTodosRequest",
    "WriteTodosResponse",
    "create_default_middleware_pipeline",
    "create_filesystem_middleware",
    "create_interaction_state",
    "create_planning_middleware",
    "create_prompt_caching_middleware",
    "create_subagent_middleware",
    "create_summarization_middleware",
    "create_workflow_orchestrator",
    "prepare_function_call_results",
]<|MERGE_RESOLUTION|>--- conflicted
+++ resolved
@@ -68,66 +68,6 @@
     ProteinStructure,
     PubMedPaper,
     ReasoningTask,
-<<<<<<< HEAD
-    DataFusionRequest,
-)
-
-from .rag import (
-    SearchType,
-    EmbeddingModelType,
-    LLMModelType,
-    VectorStoreType,
-    Document,
-    EmbeddingsConfig,
-    VLLMConfig,
-    VectorStoreConfig,
-    RAGQuery,
-    RAGResponse,
-    RAGConfig,
-    IntegratedSearchRequest,
-    IntegratedSearchResponse,
-    Embeddings,
-    VectorStore,
-    LLMProvider,
-    RAGSystem,
-    RAGWorkflowState,
-)
-
-from .llm_models import (
-    LLMProvider as LLMProviderEnum,
-    LLMModelConfig,
-    GenerationConfig,
-    LLMConnectionConfig,
-)
-
-# from .vllm_agent import (
-#     VLLMAgentDependencies,
-#     VLLMAgentConfig,
-# )
-
-from .vllm_integration import (
-    VLLMEmbeddings,
-    VLLMLLMProvider,
-    VLLMServerConfig,
-    VLLMEmbeddingServerConfig,
-    VLLMDeployment,
-    VLLMRAGSystem,
-)
-
-from .analytics import (
-    AnalyticsRequest,
-    AnalyticsResponse,
-    AnalyticsDataRequest,
-    AnalyticsDataResponse,
-)
-
-from .search_agent import (
-    SearchAgentConfig,
-    SearchQuery,
-    SearchResult,
-    SearchAgentDependencies,
-=======
->>>>>>> 91aefba7
 )
 from .code_sandbox import (
     CodeSandboxRunner,
@@ -202,66 +142,6 @@
     CoordinationStrategy,
     MultiAgentCoordinatorConfig,
 )
-<<<<<<< HEAD
-
-__all__ = [
-    # Tool specification types
-    "ToolSpec",
-    "ToolCategory",
-    "ToolInput",
-    "ToolOutput",
-    "ToolMetadata",
-    # Bioinformatics types
-    "EvidenceCode",
-    "GOTerm",
-    "GOAnnotation",
-    "PubMedPaper",
-    "GEOPlatform",
-    "GEOSeries",
-    "GeneExpressionProfile",
-    "DrugTarget",
-    "PerturbationProfile",
-    "ProteinStructure",
-    "ProteinInteraction",
-    "FusedDataset",
-    "ReasoningTask",
-    "DataFusionRequest",
-    # RAG types
-    "SearchType",
-    "EmbeddingModelType",
-    "LLMModelType",
-    "VectorStoreType",
-    "Document",
-    "SearchResult",
-    "EmbeddingsConfig",
-    "VLLMConfig",
-    "VectorStoreConfig",
-    "RAGQuery",
-    "RAGResponse",
-    "RAGConfig",
-    "IntegratedSearchRequest",
-    "IntegratedSearchResponse",
-    "Embeddings",
-    "VectorStore",
-    "LLMProvider",
-    "RAGSystem",
-    "RAGWorkflowState",
-    # VLLM agent types
-    # "VLLMAgentDependencies",
-    # "VLLMAgentConfig",
-    # VLLM integration types
-    "VLLMEmbeddings",
-    "VLLMLLMProvider",
-    "VLLMServerConfig",
-    "VLLMEmbeddingServerConfig",
-    # LLM model types
-    "LLMProviderEnum",
-    "LLMModelConfig",
-    "GenerationConfig",
-    "LLMConnectionConfig",
-    "VLLMDeployment",
-    "VLLMRAGSystem",
-=======
 from .orchestrator import (
     Orchestrator,
 )
@@ -314,6 +194,13 @@
     MockToolRunner,
     ToolMetadata,
     ToolRunner,
+)
+
+from .llm_models import (
+    LLMProvider as LLMProviderEnum,
+    LLMModelConfig,
+    GenerationConfig,
+    LLMConnectionConfig,
 )
 
 # from .vllm_agent import (
@@ -369,7 +256,6 @@
     "AgentType",
     "AnalyticsDataRequest",
     "AnalyticsDataResponse",
->>>>>>> 91aefba7
     # Analytics types
     "AnalyticsRequest",
     "AnalyticsResponse",
@@ -520,6 +406,11 @@
     "VLLMLLMProvider",
     "VLLMRAGSystem",
     "VLLMServerConfig",
+    # LLM model types
+    "LLMProviderEnum",
+    "LLMModelConfig",
+    "GenerationConfig",
+    "LLMConnectionConfig",
     "VectorStore",
     "VectorStoreConfig",
     "VectorStoreType",
